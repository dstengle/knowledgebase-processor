"""Processor implementation for processing knowledge base content."""

from typing import List, Dict, Any, Optional, cast # Added cast

from ..models.content import Document, ContentElement
from ..models.metadata import DocumentMetadata, ExtractedEntity
from ..models.links import WikiLink, Link
from knowledgebase_processor.analyzer.entity_recognizer import EntityRecognizer


class Processor:
    """Processor component for processing knowledge base content.
    
    The Processor is responsible for coordinating the extraction and analysis
    of content from the knowledge base documents.
    """
    
    def __init__(self):
        """Initialize the Processor."""
        self.extractors = []
        self.analyzers = []
        self.analyzers.append(EntityRecognizer())
        self.enrichers = []
        self.entity_recognizer = EntityRecognizer()
    
    def register_extractor(self, extractor):
        """Register an extractor component.
        
        Args:
            extractor: An extractor component
        """
        self.extractors.append(extractor)
    
    def register_analyzer(self, analyzer):
        """Register an analyzer component.
        
        Args:
            analyzer: An analyzer component
        """
        self.analyzers.append(analyzer)
    
    def register_enricher(self, enricher):
        """Register an enricher component.
        
        Args:
            enricher: An enricher component
        """
        self.enrichers.append(enricher)
    
    def process_document(self, document: Document) -> Document:
        """Process a document using registered components and attach its metadata.
        
        Args:
            document: The document to process
            
        Returns:
            The processed document with extracted elements and populated metadata.
        """
        # 1. Run Extractors
        for extractor in self.extractors:
            elements = extractor.extract(document)
            document.elements.extend(elements)
        
        # 2. Update Document Title
        self._update_document_title_from_frontmatter(document)
        
        # 3. Preserve Content
        document.preserve_content()
        
<<<<<<< HEAD
        # 4. Initialize DocumentMetadata
        doc_metadata = DocumentMetadata(
            document_id=document.id or document.path, # Use document.id if available, else path
            title=document.title, # Title is now set
            path=document.path
        )
        
        # 5. Populate doc_metadata from document.elements
        for element in document.elements:
            if element.element_type == "frontmatter":
                format_type = element.metadata.get("format", "yaml")
                frontmatter_extractor = None
                for extractor_instance in self.extractors: # Renamed to avoid conflict
                    if hasattr(extractor_instance, "parse_frontmatter"):
                        frontmatter_extractor = extractor_instance
                        break
                if frontmatter_extractor:
                    frontmatter_dict = frontmatter_extractor.parse_frontmatter(
                        element.content, format_type
                    )
                    if "tags" in frontmatter_dict:
                        tags = frontmatter_extractor._extract_tags_from_frontmatter(frontmatter_dict)
                        for tag in tags:
                            doc_metadata.tags.add(tag)
                    frontmatter_model = frontmatter_extractor.create_frontmatter_model(frontmatter_dict)
                    doc_metadata.frontmatter = frontmatter_model
            elif element.element_type == "tag":
                doc_metadata.tags.add(element.content)
            elif element.element_type == "link":
                if isinstance(element, Link): # Element should be a Link instance
                    doc_metadata.links.append(element)
            elif element.element_type == "wikilink":
                wikilink_obj = cast(WikiLink, element) # Element should be a WikiLink instance
                text_for_analysis = wikilink_obj.display_text
                # Use the Processor's dedicated entity_recognizer instance for wikilink text
                raw_entities = self.entity_recognizer.analyze_text_for_entities(text_for_analysis)
                wikilink_obj.entities = raw_entities # entities are List[ExtractedEntity]
                doc_metadata.wikilinks.append(wikilink_obj)
        
        # Populate doc_metadata.structure
        doc_metadata.structure = {
            "content": document.content,
            "title": document.title,
            "elements": [
                {
                    "element_type": e.element_type,
                    "content": e.content,
                    "position": e.position # Assuming ContentElement has position
                }
                for e in document.elements
            ]
        }
=======
        # Analyze content
        # Create/retrieve metadata for the document
        # This metadata object will be passed to analyzers that require it.
        doc_metadata = self.extract_metadata(document) # This populates wikilinks in metadata
>>>>>>> 4dfee97d

        # 6. Run Analyzers (populates doc_metadata.entities for document-wide entities)
        for analyzer in self.analyzers:
            if isinstance(analyzer, EntityRecognizer):
                if document.content: # Ensure content exists
<<<<<<< HEAD
                    analyzer.analyze(document.content, doc_metadata) # Modifies doc_metadata.entities
=======
                    # The EntityRecognizer's analyze method populates doc_metadata.entities
                    analyzer.analyze(document.content, doc_metadata)
>>>>>>> 4dfee97d
            else:
                # Assuming other analyzers expect the Document object directly
                # or handle metadata internally if needed.
                analyzer.analyze(document) # Or pass doc_metadata if they are adapted
        
        # 7. Run Enrichers
        for enricher in self.enrichers:
            enricher.enrich(document) # Or pass doc_metadata if they are adapted
        
        # 8. Attach Metadata to Document
        document.metadata = doc_metadata
        
<<<<<<< HEAD
        # 9. Return Document
=======
        # Though doc_metadata is created and populated, we return the processed Document.
        # Tests needing DocumentMetadata should call extract_metadata separately
        # or the Document object should perhaps hold a reference to its metadata.
        # For now, the original contract is to return Document.
        # The wikilinks with entities are inside doc_metadata which is not directly returned here.
        # This means extract_metadata is crucial and must be called by the user of Processor
        # if they want the full metadata including wikilink entities.
        # The current test failures (AssertionErrors) suggest that extract_metadata IS being called
        # by the test's _process_fixture, but the wikilinks are not being populated correctly.
        # Let's re-verify extract_metadata's wikilink processing part.
        # Line 211: metadata.wikilinks.append(wikilink_obj.model_dump())
        # This seems correct. The issue might be that extract_metadata is called *before*
        # wikilink elements are fully processed or added to the document by extractors.

        # Let's adjust the flow: extractors run, then analyzers (which might use metadata),
        # then extract_metadata should be the final step to consolidate all findings.
        # The current `process_document` calls `extract_metadata` internally.

        # Re-evaluating: The `extract_metadata` method *itself* processes wikilinks and adds entities.
        # So, if `process_document` calls `extract_metadata`, the `doc_metadata` object it creates
        # *should* have the wikilinks. The problem is that `process_document` returns `document`,
        # not `doc_metadata`.

        # The most straightforward fix for the original problem, while minimizing other breakages,
        # is for the tests that need `DocumentMetadata` to explicitly call `extract_metadata`.

>>>>>>> 4dfee97d
        return document
    
    def _update_document_title_from_frontmatter(self, document: Document) -> None:
        """Update document title from frontmatter if available, otherwise use filename.
        
        This method implements a fallback mechanism for document titles:
        1. Use frontmatter title if available
        2. If frontmatter title is not available, use the filename (minus extension)
        
        Args:
            document: The document to update
        """
        # Find frontmatter elements
        frontmatter_elements = [e for e in document.elements if e.element_type == "frontmatter"]
        
        # Check if we have frontmatter
        if frontmatter_elements:
            # Get the first frontmatter element
            frontmatter_element = frontmatter_elements[0]
            
            # Parse the frontmatter
            format_type = frontmatter_element.metadata.get("format", "yaml")
            
            # Find the FrontmatterExtractor to use its parsing methods
            frontmatter_extractor = None
            for extractor in self.extractors: # This 'extractor' is fine, it's a local loop var
                if hasattr(extractor, "parse_frontmatter"):
                    frontmatter_extractor = extractor
                    break
            
            if frontmatter_extractor:
                # Parse the frontmatter content
                frontmatter_dict = frontmatter_extractor.parse_frontmatter(
                    frontmatter_element.content, format_type
                )
                
                # Update document title if available in frontmatter
                if "title" in frontmatter_dict and frontmatter_dict["title"]:
                    document.title = frontmatter_dict["title"]
                    return
        
        # Fallback: If no frontmatter title was found, use the filename (minus extension)
        if document.path:
            import os
            # Extract filename without extension
            filename = os.path.basename(document.path)
            name_without_ext = os.path.splitext(filename)[0]
            
            # Convert filename to title format (replace underscores/hyphens with spaces)
            title_from_filename = name_without_ext.replace('_', ' ').replace('-', ' ')
            
            document.title = title_from_filename
    
<<<<<<< HEAD
    # The extract_metadata method is now removed as its logic is integrated into process_document.
=======
    def extract_metadata(self, document: Document) -> DocumentMetadata:
        # Method to extract metadata from a document.
        metadata = DocumentMetadata(
            document_id=document.id or document.path,
            title=getattr(document, "title", None),
            path=getattr(document, "path", None)
        )
        
        # Extract metadata from document elements
        for element in document.elements:
            # Process different element types
            if element.element_type == "frontmatter":
                # Process frontmatter
                format_type = element.metadata.get("format", "yaml")
                
                # Find the FrontmatterExtractor to use its parsing methods
                frontmatter_extractor = None
                for extractor in self.extractors:
                    if hasattr(extractor, "parse_frontmatter"):
                        frontmatter_extractor = extractor
                        break
                
                if frontmatter_extractor:
                    # Parse the frontmatter content
                    frontmatter_dict = frontmatter_extractor.parse_frontmatter(
                        element.content, format_type
                    )
                    
                    # Extract tags from frontmatter
                    if "tags" in frontmatter_dict:
                        tags = frontmatter_extractor._extract_tags_from_frontmatter(frontmatter_dict)
                        for tag in tags:
                            metadata.tags.add(tag)
                    
                    # Create frontmatter model
                    frontmatter_model = frontmatter_extractor.create_frontmatter_model(frontmatter_dict)
                    metadata.frontmatter = frontmatter_model
            elif element.element_type == "tag":
                # Process tag
                metadata.tags.add(element.content)
            elif element.element_type == "link":
                # Process link
                # Assuming element is already a models.links.Link instance
                # as it's created by an extractor.
                if isinstance(element, Link):
                    metadata.links.append(element)
                else:
                    # This case should ideally not happen if extractors produce Link objects.
                    # Add a placeholder or log a warning if necessary.
                    # For now, let's try to construct it if possible,
                    # but this indicates a potential mismatch upstream.
                    # This part might need refinement based on how 'link' elements are actually structured
                    # if they are not already Link instances.
                    # Based on LinkReferenceExtractor, 'element' should be a Link instance.
                    pass # Or log: logging.warning(f"Encountered non-Link element for link type: {type(element)}")
        
            elif element.element_type == "wikilink":
                # Process wikilink
                # Cast element to WikiLink for type safety and attribute access
                wikilink_obj = cast(WikiLink, element)

                text_for_analysis = wikilink_obj.display_text
                
                # Analyze text for entities
                raw_entities = self.entity_recognizer.analyze_text_for_entities(text_for_analysis)
                
                # The raw_entities from analyze_text_for_entities are already ExtractedEntity objects
                # so we can directly assign them to the wikilink object
                wikilink_obj.entities = raw_entities
                
                # Add the updated wikilink (as a dictionary) to metadata.wikilinks.
                # model_dump() will include the 'entities' field.
                metadata.wikilinks.append(wikilink_obj)
        
        # Store document content and structure in metadata
        metadata.structure = {
            "content": document.content,
            "title": document.title,
            "elements": [
                {
                    "element_type": e.element_type,
                    "content": e.content,
                    "position": e.position
                }
                for e in document.elements
            ]
        }
        # Entity extraction is now handled by the EntityRecognizer's analyze method
        # called in the main processing loop.
        # The metadata.entities field will be populated there.
        return metadata
>>>>>>> 4dfee97d
<|MERGE_RESOLUTION|>--- conflicted
+++ resolved
@@ -67,7 +67,6 @@
         # 3. Preserve Content
         document.preserve_content()
         
-<<<<<<< HEAD
         # 4. Initialize DocumentMetadata
         doc_metadata = DocumentMetadata(
             document_id=document.id or document.path, # Use document.id if available, else path
@@ -120,23 +119,13 @@
                 for e in document.elements
             ]
         }
-=======
-        # Analyze content
-        # Create/retrieve metadata for the document
-        # This metadata object will be passed to analyzers that require it.
-        doc_metadata = self.extract_metadata(document) # This populates wikilinks in metadata
->>>>>>> 4dfee97d
 
         # 6. Run Analyzers (populates doc_metadata.entities for document-wide entities)
         for analyzer in self.analyzers:
             if isinstance(analyzer, EntityRecognizer):
                 if document.content: # Ensure content exists
-<<<<<<< HEAD
                     analyzer.analyze(document.content, doc_metadata) # Modifies doc_metadata.entities
-=======
-                    # The EntityRecognizer's analyze method populates doc_metadata.entities
-                    analyzer.analyze(document.content, doc_metadata)
->>>>>>> 4dfee97d
+
             else:
                 # Assuming other analyzers expect the Document object directly
                 # or handle metadata internally if needed.
@@ -149,36 +138,8 @@
         # 8. Attach Metadata to Document
         document.metadata = doc_metadata
         
-<<<<<<< HEAD
         # 9. Return Document
-=======
-        # Though doc_metadata is created and populated, we return the processed Document.
-        # Tests needing DocumentMetadata should call extract_metadata separately
-        # or the Document object should perhaps hold a reference to its metadata.
-        # For now, the original contract is to return Document.
-        # The wikilinks with entities are inside doc_metadata which is not directly returned here.
-        # This means extract_metadata is crucial and must be called by the user of Processor
-        # if they want the full metadata including wikilink entities.
-        # The current test failures (AssertionErrors) suggest that extract_metadata IS being called
-        # by the test's _process_fixture, but the wikilinks are not being populated correctly.
-        # Let's re-verify extract_metadata's wikilink processing part.
-        # Line 211: metadata.wikilinks.append(wikilink_obj.model_dump())
-        # This seems correct. The issue might be that extract_metadata is called *before*
-        # wikilink elements are fully processed or added to the document by extractors.
 
-        # Let's adjust the flow: extractors run, then analyzers (which might use metadata),
-        # then extract_metadata should be the final step to consolidate all findings.
-        # The current `process_document` calls `extract_metadata` internally.
-
-        # Re-evaluating: The `extract_metadata` method *itself* processes wikilinks and adds entities.
-        # So, if `process_document` calls `extract_metadata`, the `doc_metadata` object it creates
-        # *should* have the wikilinks. The problem is that `process_document` returns `document`,
-        # not `doc_metadata`.
-
-        # The most straightforward fix for the original problem, while minimizing other breakages,
-        # is for the tests that need `DocumentMetadata` to explicitly call `extract_metadata`.
-
->>>>>>> 4dfee97d
         return document
     
     def _update_document_title_from_frontmatter(self, document: Document) -> None:
@@ -231,99 +192,4 @@
             title_from_filename = name_without_ext.replace('_', ' ').replace('-', ' ')
             
             document.title = title_from_filename
-    
-<<<<<<< HEAD
-    # The extract_metadata method is now removed as its logic is integrated into process_document.
-=======
-    def extract_metadata(self, document: Document) -> DocumentMetadata:
-        # Method to extract metadata from a document.
-        metadata = DocumentMetadata(
-            document_id=document.id or document.path,
-            title=getattr(document, "title", None),
-            path=getattr(document, "path", None)
-        )
-        
-        # Extract metadata from document elements
-        for element in document.elements:
-            # Process different element types
-            if element.element_type == "frontmatter":
-                # Process frontmatter
-                format_type = element.metadata.get("format", "yaml")
-                
-                # Find the FrontmatterExtractor to use its parsing methods
-                frontmatter_extractor = None
-                for extractor in self.extractors:
-                    if hasattr(extractor, "parse_frontmatter"):
-                        frontmatter_extractor = extractor
-                        break
-                
-                if frontmatter_extractor:
-                    # Parse the frontmatter content
-                    frontmatter_dict = frontmatter_extractor.parse_frontmatter(
-                        element.content, format_type
-                    )
-                    
-                    # Extract tags from frontmatter
-                    if "tags" in frontmatter_dict:
-                        tags = frontmatter_extractor._extract_tags_from_frontmatter(frontmatter_dict)
-                        for tag in tags:
-                            metadata.tags.add(tag)
-                    
-                    # Create frontmatter model
-                    frontmatter_model = frontmatter_extractor.create_frontmatter_model(frontmatter_dict)
-                    metadata.frontmatter = frontmatter_model
-            elif element.element_type == "tag":
-                # Process tag
-                metadata.tags.add(element.content)
-            elif element.element_type == "link":
-                # Process link
-                # Assuming element is already a models.links.Link instance
-                # as it's created by an extractor.
-                if isinstance(element, Link):
-                    metadata.links.append(element)
-                else:
-                    # This case should ideally not happen if extractors produce Link objects.
-                    # Add a placeholder or log a warning if necessary.
-                    # For now, let's try to construct it if possible,
-                    # but this indicates a potential mismatch upstream.
-                    # This part might need refinement based on how 'link' elements are actually structured
-                    # if they are not already Link instances.
-                    # Based on LinkReferenceExtractor, 'element' should be a Link instance.
-                    pass # Or log: logging.warning(f"Encountered non-Link element for link type: {type(element)}")
-        
-            elif element.element_type == "wikilink":
-                # Process wikilink
-                # Cast element to WikiLink for type safety and attribute access
-                wikilink_obj = cast(WikiLink, element)
-
-                text_for_analysis = wikilink_obj.display_text
-                
-                # Analyze text for entities
-                raw_entities = self.entity_recognizer.analyze_text_for_entities(text_for_analysis)
-                
-                # The raw_entities from analyze_text_for_entities are already ExtractedEntity objects
-                # so we can directly assign them to the wikilink object
-                wikilink_obj.entities = raw_entities
-                
-                # Add the updated wikilink (as a dictionary) to metadata.wikilinks.
-                # model_dump() will include the 'entities' field.
-                metadata.wikilinks.append(wikilink_obj)
-        
-        # Store document content and structure in metadata
-        metadata.structure = {
-            "content": document.content,
-            "title": document.title,
-            "elements": [
-                {
-                    "element_type": e.element_type,
-                    "content": e.content,
-                    "position": e.position
-                }
-                for e in document.elements
-            ]
-        }
-        # Entity extraction is now handled by the EntityRecognizer's analyze method
-        # called in the main processing loop.
-        # The metadata.entities field will be populated there.
-        return metadata
->>>>>>> 4dfee97d
+    